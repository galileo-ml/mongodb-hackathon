"use client"

import { useCallback, useEffect, useRef, useState } from "react"
import { Button } from "@/components/ui/button"
import { Video, VideoOff } from "lucide-react"
import { FaceNotification } from "@/components/face-notification"
import { useFaceDetection } from "@/hooks/use-face-detection"
import { RayBanOverlay } from "@/components/rayban-overlay"
import { cn } from "@/lib/utils"
import {
  calculateVideoTransform,
  mapBoundingBoxToOverlay,
  calculateNotificationPosition,
} from "@/lib/coordinate-mapper"

interface PersonData {
  name: string
  description: string
  relationship: string
  person_id?: string
}

type FacePersonMap = Map<string, PersonData>

export default function WebcamStream() {
  const videoRef = useRef<HTMLVideoElement>(null)
  const overlayRef = useRef<HTMLDivElement>(null)
  const pcRef = useRef<RTCPeerConnection | null>(null)
  const streamRef = useRef<MediaStream | null>(null)
  const [isStreaming, setIsStreaming] = useState(false)
  const [isVideoReady, setIsVideoReady] = useState(false)
  const [facePersonData, setFacePersonData] = useState<FacePersonMap>(new Map())
  const [latestPersonData, setLatestPersonData] = useState<PersonData | null>(null)
  const [isConnected, setIsConnected] = useState(false)
  const [eventSource, setEventSource] = useState<EventSource | null>(null)
  const [isRayBanMode, setIsRayBanMode] = useState(false)

  const BACKEND_URL = "http://localhost:8000"

  const { detectedFaces, isLoading: isFaceDetectionLoading, error: faceDetectionError } = useFaceDetection(
    videoRef.current,
    {
      enabled: isStreaming && isVideoReady && !isRayBanMode,
      minDetectionConfidence: 0.5,
      targetFps: 20,
      useWorker: true,
    }
  )

  useEffect(() => {
    if (!latestPersonData || detectedFaces.length === 0) {
      return
    }

    const mostProminentFace = detectedFaces.reduce((prev, current) => {
      const prevScore = (prev.boundingBox.width * prev.boundingBox.height) * prev.confidence
      const currentScore = (current.boundingBox.width * current.boundingBox.height) * current.confidence
      return currentScore > prevScore ? current : prev
    })

    setFacePersonData((prev) => {
      const newMap = new Map(prev)
      newMap.set(mostProminentFace.id, latestPersonData)
      return newMap
    })

    console.log(`[FaceDetection] Associated "${latestPersonData.name}" with face ${mostProminentFace.id}`)
    setLatestPersonData(null)
  }, [latestPersonData, detectedFaces])

  useEffect(() => {
    const currentFaceIds = new Set(detectedFaces.map(f => f.id))
    setFacePersonData((prev) => {
      const newMap = new Map(prev)
      for (const faceId of newMap.keys()) {
        if (!currentFaceIds.has(faceId)) {
          newMap.delete(faceId)
        }
      }
      return newMap
    })
  }, [detectedFaces])

  useEffect(() => {
    startWebcam()
    connectSSE()

    return () => {
      stopWebcam()
      disconnectSSE()
    }
  }, [])

  const connectSSE = () => {
    try {
      const sessionId = Math.random().toString(36).substring(7)
      const es = new EventSource(`${BACKEND_URL}/events?session_id=${sessionId}`)

      console.log('[SSE] Connecting to:', `${BACKEND_URL}/events`)

      es.onopen = () => {
        console.log('[SSE] Connected')
      }

      es.onmessage = (event) => {
        try {
          const message = JSON.parse(event.data)
          console.log('[SSE] Received:', message)

          if (message.name && message.description && message.relationship) {
            setLatestPersonData({
              name: message.name,
              description: message.description,
              relationship: message.relationship,
            })
          }
        } catch (err) {
          console.error('[SSE] Error parsing message:', err)
        }
      }

      es.onerror = (error) => {
        console.error('[SSE] Error:', error)
      }

      setEventSource(es)
    } catch (err) {
      console.error('[SSE] Connection error:', err)
    }
  }

  const disconnectSSE = () => {
    if (eventSource) {
      eventSource.close()
      setEventSource(null)
    }
  }

  const waitForIceGathering = (pc: RTCPeerConnection): Promise<void> => {
    return new Promise((resolve) => {
      if (pc.iceGatheringState === 'complete') {
        resolve()
        return
      }

      const checkState = () => {
        if (pc.iceGatheringState === 'complete') {
          pc.removeEventListener('icegatheringstatechange', checkState)
          resolve()
        }
      }

      pc.addEventListener('icegatheringstatechange', checkState)
    })
  }

  const setupWebRTC = async (stream: MediaStream) => {
    try {
      console.log('[WebRTC] Setting up peer connection')
      const pc = new RTCPeerConnection()
      pcRef.current = pc

      stream.getTracks().forEach(track => {
        console.log('[WebRTC] Adding track:', track.kind)
        pc.addTrack(track, stream)
      })

      pc.onconnectionstatechange = () => {
        console.log('[WebRTC] Connection state:', pc.connectionState)
        setIsConnected(pc.connectionState === 'connected')
      }

      const offer = await pc.createOffer()
      await pc.setLocalDescription(offer)
      console.log('[WebRTC] Created offer, waiting for ICE gathering...')

      await waitForIceGathering(pc)
      console.log('[WebRTC] ICE gathering complete, sending offer to backend')

      const response = await fetch(`${BACKEND_URL}/offer`, {
        method: 'POST',
        headers: { 'Content-Type': 'application/json' },
        body: JSON.stringify({
          sdp: pc.localDescription!.sdp,
          type: pc.localDescription!.type
        })
      })

      if (!response.ok) {
        throw new Error(`Backend responded with ${response.status}`)
      }

      const answer = await response.json()
      console.log('[WebRTC] Received answer from backend')
      await pc.setRemoteDescription(answer)
      console.log('[WebRTC] Connection established!')

    } catch (err) {
      console.error('[WebRTC] Setup error:', err)
      setIsConnected(false)
    }
  }

  const startWebcam = async () => {
    try {
      console.log('[Webcam] Requesting media access...')
      const stream = await navigator.mediaDevices.getUserMedia({
        video: { width: 1280, height: 720 },
        audio: true,
      })

      if (videoRef.current) {
        const video = videoRef.current

        const handleMetadataLoaded = () => {
          console.log('[Webcam] Video metadata loaded:', {
            width: video.videoWidth,
            height: video.videoHeight
          })
          setIsVideoReady(true)
        }

        video.addEventListener('loadedmetadata', handleMetadataLoaded)

        if (video.videoWidth > 0 && video.videoHeight > 0) {
          handleMetadataLoaded()
        }

        video.srcObject = stream
        streamRef.current = stream
        setIsStreaming(true)
        console.log('[Webcam] Stream started')

        setTimeout(() => setupWebRTC(stream), 1000)
      }
    } catch (err) {
      console.error("[Webcam] Error accessing webcam:", err)
    }
  }

  const stopWebcam = () => {
    console.log('[Webcam] Stopping stream')

    if (videoRef.current?.srcObject) {
      const stream = videoRef.current.srcObject as MediaStream
      stream.getTracks().forEach((track) => track.stop())
      videoRef.current.srcObject = null
    }

    if (pcRef.current) {
      pcRef.current.close()
      pcRef.current = null
    }

    streamRef.current = null
    setIsStreaming(false)
    setIsVideoReady(false)
    setIsConnected(false)
    setIsRayBanMode(false)
  }

  const faceNotifications = detectedFaces.map((face) => {
    const video = videoRef.current
    const overlay = overlayRef.current

    if (!video || !overlay) return null

    const videoWidth = video.videoWidth
    const videoHeight = video.videoHeight
    const overlayWidth = overlay.clientWidth
    const overlayHeight = overlay.clientHeight

    if (videoWidth === 0 || videoHeight === 0) return null

    const transform = calculateVideoTransform(
      videoWidth,
      videoHeight,
      overlayWidth,
      overlayHeight
    )

    const overlayBox = mapBoundingBoxToOverlay(
      face.boundingBox,
      transform,
      overlayWidth,
      true
    )

    const position = calculateNotificationPosition(
      overlayBox,
      overlayWidth,
      overlayHeight
    )

    return {
      face,
      position,
    }
  }).filter((n) => n !== null)

  return (
    <div className="relative h-screen w-screen overflow-hidden bg-black">
      <video
        ref={videoRef}
        autoPlay
        playsInline
        muted
        className={cn(
          "absolute inset-0 h-full w-full object-cover transition-all duration-300",
          isRayBanMode ? "scale-[1.08] blur-[13px]" : "scale-100"
        )}
        style={{ transform: 'scaleX(-1)' }}
      />

<<<<<<< HEAD
      <div ref={overlayRef} className="absolute inset-0 pointer-events-none">
        {faceNotifications.map((notification) => {
          const person = facePersonData.get(notification!.face.id)
          return (
            <FaceNotification
              key={`${notification!.face.id}-${person?.name || 'unknown'}`}
              faceId={notification!.face.id}
              left={notification!.position.left}
              top={notification!.position.top}
              confidence={notification!.face.confidence}
              name={person?.name}
              description={person?.description}
              relationship={person?.relationship}
            />
          )
        })}
      </div>

      <div className="absolute top-4 right-4 flex items-center gap-2 px-3 py-2 bg-black/60 backdrop-blur-sm rounded-full">
        <div className={`w-2 h-2 rounded-full ${isConnected ? 'bg-green-500' : 'bg-red-500'} ${isConnected ? 'animate-pulse' : ''}`} />
        <span className="text-xs text-white/80">{isConnected ? 'Connected (WebRTC)' : 'Disconnected'}</span>
      </div>

      {isFaceDetectionLoading && (
        <div className="absolute top-4 left-4 px-3 py-2 bg-black/60 backdrop-blur-sm rounded-full">
          <span className="text-xs text-white/80">Loading face detection...</span>
        </div>
      )}
      {faceDetectionError && (
        <div className="absolute top-4 left-4 px-3 py-2 bg-red-500/60 backdrop-blur-sm rounded-full">
          <span className="text-xs text-white/80">Face detection error</span>
        </div>
=======
      {!isRayBanMode && (
        <>
          <div ref={overlayRef} className="absolute inset-0 pointer-events-none">
            {faceNotifications.map((notification) => {
              const person = facePersonData.get(notification!.face.id)
              return (
                <FaceNotification
                  key={notification!.face.id}
                  faceId={notification!.face.id}
                  left={notification!.position.left}
                  top={notification!.position.top}
                  confidence={notification!.face.confidence}
                  name={person?.name}
                  description={person?.description}
                  relationship={person?.relationship}
                />
              )
            })}
          </div>

          <div className="absolute top-4 right-4 flex items-center gap-2 px-3 py-2 bg-black/60 backdrop-blur-sm rounded-full">
            <div className={`w-2 h-2 rounded-full ${isConnected ? 'bg-green-500' : 'bg-red-500'} ${isConnected ? 'animate-pulse' : ''}`} />
            <span className="text-xs text-white/80">{isConnected ? 'Connected (WebRTC)' : 'Disconnected'}</span>
          </div>

          {isFaceDetectionLoading && (
            <div className="absolute top-4 left-4 px-3 py-2 bg-black/60 backdrop-blur-sm rounded-full">
              <span className="text-xs text-white/80">Loading face detection...</span>
            </div>
          )}
          {faceDetectionError && (
            <div className="absolute top-4 left-4 px-3 py-2 bg-red-500/60 backdrop-blur-sm rounded-full">
              <span className="text-xs text-white/80">Face detection error</span>
            </div>
          )}
        </>
>>>>>>> c33ee923
      )}

      <RayBanOverlay stream={streamRef.current} videoRef={videoRef} visible={isRayBanMode} />

      <div className="absolute bottom-0 left-0 right-0 flex items-center justify-center px-6 py-4 bg-gradient-to-t from-black/80 to-transparent">
        <div className="flex flex-wrap items-center gap-3">
          <Button
            size="icon"
            variant={isStreaming ? "default" : "secondary"}
            onClick={isStreaming ? stopWebcam : startWebcam}
            className="h-12 w-12 rounded-full"
          >
            {isStreaming ? <Video className="h-5 w-5" /> : <VideoOff className="h-5 w-5" />}
          </Button>
          <span className="text-sm text-white/80">{isStreaming ? "Stop Video" : "Start Video"}</span>

          <Button
            variant={isRayBanMode ? "default" : "secondary"}
            className="rounded-full px-4"
            disabled={!isStreaming}
            onClick={() => setIsRayBanMode((prev) => !prev)}
          >
            {isRayBanMode ? "Exit Ray-Ban Mode" : "Enter Ray-Ban Mode"}
          </Button>
        </div>
      </div>
    </div>
  )
}<|MERGE_RESOLUTION|>--- conflicted
+++ resolved
@@ -312,40 +312,6 @@
         style={{ transform: 'scaleX(-1)' }}
       />
 
-<<<<<<< HEAD
-      <div ref={overlayRef} className="absolute inset-0 pointer-events-none">
-        {faceNotifications.map((notification) => {
-          const person = facePersonData.get(notification!.face.id)
-          return (
-            <FaceNotification
-              key={`${notification!.face.id}-${person?.name || 'unknown'}`}
-              faceId={notification!.face.id}
-              left={notification!.position.left}
-              top={notification!.position.top}
-              confidence={notification!.face.confidence}
-              name={person?.name}
-              description={person?.description}
-              relationship={person?.relationship}
-            />
-          )
-        })}
-      </div>
-
-      <div className="absolute top-4 right-4 flex items-center gap-2 px-3 py-2 bg-black/60 backdrop-blur-sm rounded-full">
-        <div className={`w-2 h-2 rounded-full ${isConnected ? 'bg-green-500' : 'bg-red-500'} ${isConnected ? 'animate-pulse' : ''}`} />
-        <span className="text-xs text-white/80">{isConnected ? 'Connected (WebRTC)' : 'Disconnected'}</span>
-      </div>
-
-      {isFaceDetectionLoading && (
-        <div className="absolute top-4 left-4 px-3 py-2 bg-black/60 backdrop-blur-sm rounded-full">
-          <span className="text-xs text-white/80">Loading face detection...</span>
-        </div>
-      )}
-      {faceDetectionError && (
-        <div className="absolute top-4 left-4 px-3 py-2 bg-red-500/60 backdrop-blur-sm rounded-full">
-          <span className="text-xs text-white/80">Face detection error</span>
-        </div>
-=======
       {!isRayBanMode && (
         <>
           <div ref={overlayRef} className="absolute inset-0 pointer-events-none">
@@ -382,7 +348,6 @@
             </div>
           )}
         </>
->>>>>>> c33ee923
       )}
 
       <RayBanOverlay stream={streamRef.current} videoRef={videoRef} visible={isRayBanMode} />
